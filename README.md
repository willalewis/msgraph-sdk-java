# Preview Microsoft Graph SDK for Java
<<<<<<< HEAD
*This SDK is currently in preview. Please continue to provide [feedback](https://github.com/microsoftgraph/msgraph-sdk-java/issues/new) as we iterate towards a production-supported library.*

# Get started with the Microsoft Graph SDK for Java

Integrate the [Microsoft Graph API](https://developer.microsoft.com/graph) into your Java application!
=======

This client library is currently in private preview status. This means that: 
- The API surface may change significantly.
- Non-blocking issues *may* be triaged at a slower pace.
- You may submit feedback through issues or PRs. You will have a better chance of your changes being implemented if they are submitted before public preview release.
- We do not define an SLA or support strategy for this library.

We welcome your feedback as we drive the quality of this to general availability.

Get started with the Microsoft Graph SDK for Java by integrating the [Microsoft Graph API](https://graph.microsoft.io/en-us/getting-started) into your Java application!
>>>>>>> aeb0eb91

## 1. Installation

### 1.1 Install via Gradle
<<<<<<< HEAD
Add the JCenter repository and a compile dependency for `microsoft-graph` to your project's `build.gradle`
=======

> [!NOTE] 
> This package will not be available via Gradle until it is in public preview. You need to download the source and reference the package locally.

Add the JCenter repository and a compile dependency for `microsoft-graph` to your project's `build.gradle`:
>>>>>>> aeb0eb91

```gradle
repository {
    jcenter()
}

dependency {
    // Include the sdk as a dependency
    compile('com.microsoft.graph:microsoft-graph:0.1.+')
}
```

### 1.2 Enable ProGuard (Android)
<<<<<<< HEAD

The nature of the Graph API is such that the SDK needs quite a large set of classes to describe its functionality. You will need to ensure that [ProGuard](https://developer.android.com/studio/build/shrink-code.html) is enabled on your project. Otherwise, you will incur long build times for functionality that is not necessary relevant to your particular application. If you are still hitting the 64k method limit, you can also enable [multidexing](https://developer.android.com/studio/build/multidex.html).
=======
The nature of the Graph API is such that the SDK needs quite a large set of classes to describe its functionality. You need to ensure that [ProGuard](https://developer.android.com/studio/build/shrink-code.html) is enabled on your project. Otherwise, you will incur long build times for functionality that is not necessarily relevant to your particular application. If you are still hitting the 64K method limit, you can also enable [multidexing](https://developer.android.com/studio/build/multidex.html).
>>>>>>> aeb0eb91

## 2. Getting started

### 2.1 Register your application

Register your application by following the steps at [Register your app with the Azure AD v2.0 endpoint](https://developer.microsoft.com/en-us/graph/docs/concepts/auth_register_app_v2).

### 2.2 Create an IAuthenticationProvider object

An instance of the **GraphServiceClient** class handles building requests, sending them to the Microsoft Graph API, and processing the responses. To create a new instance of this class, you need to provide an instance of `IAuthenticationProvider`, which can authenticate requests to Microsoft Graph.

For an example of authentication in a client application, see the [MSGraph SDK Android MSA Auth for Android Adapter](https://github.com/microsoftgraph/msgraph-sdk-android-msa-auth-for-android-adapter).

### 2.3 Get a GraphServiceClient object

<<<<<<< HEAD
Once you have set the correct application ID and url, you must get a **GraphServiceClient** object to make requests against the service. The SDK will store the account information for you, but when a user logs on for the first time, it will invoke UI to get the user's account information.
=======
<!--TODO: the following para needs expansion or removal. Would need to mention the different flows (authorization code flow, implicit flow, client credential flow) and give pointers on where to get sample code. Dave Moten can provide link for client credentials flow.-->

After you have set the correct application ID and URL, you must get a **GraphServiceClient** object to make requests against the service. The SDK stores the account information for you, but when a user signs in for the first time, it invokes the UI to get the user's account information.
>>>>>>> aeb0eb91

```java
IClientConfig clientConfig = 
  DefaultClientConfig.createWithAuthenticationProvider(mAuthenticationProvider);

IGraphServiceClient graphClient = 
  GraphServiceClient.builder()
    .fromConfig(mClientConfig)
    .buildClient();
```

## 3. Make requests against the service

After you have a GraphServiceClient that is authenticated, you can begin making calls against the service. The requests against the service look like our [REST API](https://developer.microsoft.com/en-us/graph/docs/concepts/overview).

### 3.1 Get the user's drive

To retrieve the user's drive:

```java
graphClient
  .me()
  .drive()
  .buildRequest()
  .get(new ICallback<Drive>() {
     @Override
     public void success(final Drive result) {
        System.out.println("Found Drive " + result.id);
     }
     ...
     // Handle failure case
  });
```

For a general overview of how the SDK is designed, see [overview](https://github.com/microsoftgraph/msgraph-sdk-java/wiki/Overview).

## 4. Documentation

For more detailed documentation, see:

* [Overview](https://github.com/microsoftgraph/msgraph-sdk-java/wiki/Overview)
* [Extending the library](https://github.com/microsoftgraph/msgraph-sdk-java/wiki/Extending-the-Library)
* [Handling Open Types, PATCH support with `null` values](https://github.com/microsoftgraph/msgraph-sdk-java/wiki/Working-with-Open-Types)
* [Collections](https://github.com/microsoftgraph/msgraph-sdk-java/wiki/Working-with-Collections)
* [Making custom requests](https://github.com/microsoftgraph/msgraph-sdk-java/wiki/Custom-Requests)
* [Known issues](https://github.com/microsoftgraph/msgraph-sdk-java/wiki/Known-Issues)
* [Contributions](https://github.com/microsoftgraph/msgraph-sdk-java/blob/master/CONTRIBUTING.md)

## 5. Issues

For known issues, see [issues](https://github.com/MicrosoftGraph/msgraph-sdk-java/issues).

## 6. Contributions

The Microsoft Graph SDK is open for contribution. To contribute to this project, see [Contributing](https://github.com/microsoftgraph/msgraph-sdk-java/blob/master/CONTRIBUTING.md).

<<<<<<< HEAD
Thanks to everyone who has already devoted time to improving the library:

<!-- ALL-CONTRIBUTORS-LIST:START  -->
<!-- prettier-ignore -->
| [<img src="https://avatars.githubusercontent.com/u/2273297?v=4" width="100px;"/><br /><sub><b>Caitlin Bales</b></sub>](https://developer.microsoft.com/graph)<br />[💬](#question-cbales "Answering Questions") [💻](https://github.com/microsoftgraph/msgraph-sdk-java/commits?author=cbales "Code") [📖](https://github.com/microsoftgraph/msgraph-sdk-java/wiki "Documentation") [👀](#review-cbales "Reviewed Pull Requests") [⚠️](https://github.com/microsoftgraph/msgraph-sdk-java/commits?author=cbales "Tests")| [<img src="https://avatars.githubusercontent.com/u/318187?v=4" width="100px;"/><br /><sub><b>David Moten</b></sub>](https://github.com/davidmoten)<br /> [🐛](https://github.com/microsoftgraph/msgraph-sdk-java/issues?q=is%3Aissue+author%3Adavidmoten "Bug reports") [💻](https://github.com/microsoftgraph/msgraph-sdk-java/commits?author=davidmoten "Code") [📖](https://github.com/microsoftgraph/msgraph-sdk-java/commit/87389b5a4240072e3f2226a2f04f089916ffed0b#diff-04c6e90faac2675aa89e2176d2eec7d8 "Documentation") [🤔](#ideas-davidmoten "Ideas & Planning") [👀](#review-davidmoten "Reviewed Pull Requests") [⚠️](https://github.com/microsoftgraph/msgraph-sdk-java/commits?author=davidmoten "Tests") | [<img src="https://avatars.githubusercontent.com/u/8527305?v=4" width="100px;"/><br /><sub><b>Michael Mainer</b></sub>](https://developer.microsoft.com/graph)<br /> [💬](#question-cbales "Answering Questions") [🤔](#ideas-MIchaelMainer "Ideas & Planning") [👀](#review-MIchaelMainer "Reviewed Pull Requests") | [<img src="https://avatars.githubusercontent.com/u/27295799?v=4" width="100px;"/><br /><sub><b>Linda Caputo</b></sub>](https://developer.microsoft.com/graph)<br />[📖](https://github.com/microsoftgraph/msgraph-sdk-java/wiki "Documentation") | [<img src="https://avatars.githubusercontent.com/u/8884923?v=4" width="100px;"/><br /><sub><b>John Austin</b></sub>](https://developer.microsoft.com/graph)<br />[🐛](https://github.com/microsoftgraph/msgraph-sdk-java/issues "Bug reports") | [<img src="https://avatars.githubusercontent.com/u/3460953?v=4" width="100px;"/><br /><sub><b>Dmitry Pimenov</b></sub>](https://developer.microsoft.com/graph)<br />[🤔](#ideas-dpim "Ideas & Planning") | [<img src="https://avatars.githubusercontent.com/u/1427840?v=4" width="100px;"/><br /><sub><b>Jonathan Giles</b></sub>](https://github.com/JonathanGiles)<br />[🤔](#ideas-JonathanGiles "Ideas & Planning") |
| :---: | :---: | :---: | :---: | :---: | :---: | :---: |
|  [<img src="https://avatars.githubusercontent.com/u/881767?v=4" width="100px;"/><br /><sub><b>Martin Sawicki</b></sub>](https://github.com/martinsawicki)<br />[🤔](#ideas-martinsawicki "Ideas & Planning") | [<img src="https://avatars.githubusercontent.com/u/29152134?v=4" width="100px;"/><br /><sub><b>Louis Maresca</b></sub>](https://github.com/LouMM)<br />[🤔](#ideas-LouMM "Ideas & Planning") [👀](#review-LouMM "Reviewed Pull Requests") |
<!-- ALL-CONTRIBUTORS-LIST:END -->

This project follows the [all-contributors](https://github.com/kentcdodds/all-contributors) specification. Contributions of any kind are welcome!

## 7. Supported Java Versions
=======
## 7. Supported Java versions
>>>>>>> aeb0eb91
The Microsoft Graph SDK for Java library is supported at runtime for Java 7+ and [Android API revision 15](http://source.android.com/source/build-numbers.html) and greater.

## 8. License

Copyright (c) Microsoft Corporation. All Rights Reserved. Licensed under the [MIT license](LICENSE).

## 9. Third-party notices

[Third-party notices](THIRD%20PARTY%20NOTICES)<|MERGE_RESOLUTION|>--- conflicted
+++ resolved
@@ -1,35 +1,12 @@
 # Preview Microsoft Graph SDK for Java
-<<<<<<< HEAD
 *This SDK is currently in preview. Please continue to provide [feedback](https://github.com/microsoftgraph/msgraph-sdk-java/issues/new) as we iterate towards a production-supported library.*
 
-# Get started with the Microsoft Graph SDK for Java
-
-Integrate the [Microsoft Graph API](https://developer.microsoft.com/graph) into your Java application!
-=======
-
-This client library is currently in private preview status. This means that: 
-- The API surface may change significantly.
-- Non-blocking issues *may* be triaged at a slower pace.
-- You may submit feedback through issues or PRs. You will have a better chance of your changes being implemented if they are submitted before public preview release.
-- We do not define an SLA or support strategy for this library.
-
-We welcome your feedback as we drive the quality of this to general availability.
-
 Get started with the Microsoft Graph SDK for Java by integrating the [Microsoft Graph API](https://graph.microsoft.io/en-us/getting-started) into your Java application!
->>>>>>> aeb0eb91
 
 ## 1. Installation
 
 ### 1.1 Install via Gradle
-<<<<<<< HEAD
-Add the JCenter repository and a compile dependency for `microsoft-graph` to your project's `build.gradle`
-=======
-
-> [!NOTE] 
-> This package will not be available via Gradle until it is in public preview. You need to download the source and reference the package locally.
-
 Add the JCenter repository and a compile dependency for `microsoft-graph` to your project's `build.gradle`:
->>>>>>> aeb0eb91
 
 ```gradle
 repository {
@@ -43,12 +20,7 @@
 ```
 
 ### 1.2 Enable ProGuard (Android)
-<<<<<<< HEAD
-
-The nature of the Graph API is such that the SDK needs quite a large set of classes to describe its functionality. You will need to ensure that [ProGuard](https://developer.android.com/studio/build/shrink-code.html) is enabled on your project. Otherwise, you will incur long build times for functionality that is not necessary relevant to your particular application. If you are still hitting the 64k method limit, you can also enable [multidexing](https://developer.android.com/studio/build/multidex.html).
-=======
 The nature of the Graph API is such that the SDK needs quite a large set of classes to describe its functionality. You need to ensure that [ProGuard](https://developer.android.com/studio/build/shrink-code.html) is enabled on your project. Otherwise, you will incur long build times for functionality that is not necessarily relevant to your particular application. If you are still hitting the 64K method limit, you can also enable [multidexing](https://developer.android.com/studio/build/multidex.html).
->>>>>>> aeb0eb91
 
 ## 2. Getting started
 
@@ -63,14 +35,7 @@
 For an example of authentication in a client application, see the [MSGraph SDK Android MSA Auth for Android Adapter](https://github.com/microsoftgraph/msgraph-sdk-android-msa-auth-for-android-adapter).
 
 ### 2.3 Get a GraphServiceClient object
-
-<<<<<<< HEAD
-Once you have set the correct application ID and url, you must get a **GraphServiceClient** object to make requests against the service. The SDK will store the account information for you, but when a user logs on for the first time, it will invoke UI to get the user's account information.
-=======
-<!--TODO: the following para needs expansion or removal. Would need to mention the different flows (authorization code flow, implicit flow, client credential flow) and give pointers on where to get sample code. Dave Moten can provide link for client credentials flow.-->
-
 After you have set the correct application ID and URL, you must get a **GraphServiceClient** object to make requests against the service. The SDK stores the account information for you, but when a user signs in for the first time, it invokes the UI to get the user's account information.
->>>>>>> aeb0eb91
 
 ```java
 IClientConfig clientConfig = 
@@ -127,7 +92,6 @@
 
 The Microsoft Graph SDK is open for contribution. To contribute to this project, see [Contributing](https://github.com/microsoftgraph/msgraph-sdk-java/blob/master/CONTRIBUTING.md).
 
-<<<<<<< HEAD
 Thanks to everyone who has already devoted time to improving the library:
 
 <!-- ALL-CONTRIBUTORS-LIST:START  -->
@@ -139,10 +103,7 @@
 
 This project follows the [all-contributors](https://github.com/kentcdodds/all-contributors) specification. Contributions of any kind are welcome!
 
-## 7. Supported Java Versions
-=======
 ## 7. Supported Java versions
->>>>>>> aeb0eb91
 The Microsoft Graph SDK for Java library is supported at runtime for Java 7+ and [Android API revision 15](http://source.android.com/source/build-numbers.html) and greater.
 
 ## 8. License
